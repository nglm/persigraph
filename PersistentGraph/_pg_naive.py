import numpy as np
from sklearn.metrics import pairwise_distances
from typing import List, Sequence, Union, Any, Dict
from math import isnan
from bisect import insort
from scipy.spatial.distance import sqeuclidean, cdist

from ._scores import _compute_cluster_params
from ..utils.sorted_lists import insert_no_duplicate

def _sort_dist_matrix(
    pg,
    distance_matrix
):
    """
    Return a vector of indices to sort distance_matrix
    """
    # Add NaN to avoid redundancy
    dist_matrix = np.copy(distance_matrix)
    for i in range(pg.N):
        dist_matrix[i,i:] = np.nan
        for j in range(i):
            #If the distance is null
            if dist_matrix[i,j] == 0:
                dist_matrix[i,j] = np.nan
    # Sort the matrix (NaN should be at the end)
    # Source:
    # https://stackoverflow.com/questions/30577375/have-numpy-argsort-return-an-array-of-2d-indices
    idx = np.dstack(np.unravel_index(
        np.argsort(dist_matrix.ravel()), (pg.N, pg.N)
    )).squeeze()

    # Keep only the first non-NaN elements
    for k, (i,j) in enumerate(idx):
        if isnan(dist_matrix[i,j]):
            idx_first_nan = k
            break
    idx = idx[:idx_first_nan]

    return idx[::-1]


def get_model_parameters(
    pg,
    X = None,
    t = None,
):
    # Compute pairwise distances
    distance_matrix = pairwise_distances(X) / pg._weights[t]
    # Argsort of pairwise distances
    sorted_idx = _sort_dist_matrix(pg, distance_matrix)
    # t is needed to access members_v_distrib[t][-1]
    fit_predict_kw = {
        "distance_matrix" : distance_matrix,
        "sorted_idx" : sorted_idx,
        't' : t,
        }
    # idx is needed to know which i, j are the next candidates
    # rep is needed to know whether i and j are in the same vertex
    model_kw = {
        'idx' : 0,
        'rep' : []
    }
    return model_kw, fit_predict_kw


def _fit(
    pg,
    X,
    model_kw : Dict = {},
    fit_predict_kw : Dict = {},
):
    t = fit_predict_kw['t']
    idx = model_kw['idx']
    members_r = model_kw['rep']

    # =============== Fit & predict part =======================
    # First step: only one cluster
    k = 0
    if idx == 0:
        members_r = [0 for _ in range(pg.N)]
        rep = [0]

    # General case
    else:
        rep = []
        # Take the 2 farthest members and the corresponding time step
        for k, (i, j) in enumerate(fit_predict_kw['sorted_idx'][idx:]):

            # Iterate algo only if i_s and j_s are in the same vertex
            if members_r[i] == members_r[j]:

                # End algo if the 2 farthest apart members are equal
                if fit_predict_kw['distance_matrix'][i, j] == 0:
                    raise ValueError('Remaining members are now equal')


                # We'll break this vertex into 2 vertices represented by i and j
                rep_to_break = members_r[i]

                # Extract representatives of alive vertices
                for r in members_r:
                    # We want to remove rep_to_break from rep
                    if r != rep_to_break:
                        insert_no_duplicate(rep, r)
                # Now we want to add the new reps i,j replacing rep_to_break
                insort(rep, i)
                insort(rep, j)

                # extract distance to representatives
                dist = []
                for r in rep:
                    dist.append(fit_predict_kw['distance_matrix'][r])

                dist = np.asarray(dist)     # (nb_rep, N) array
                # for each member, find the representative that is the closest
                members_r = [rep[r] for r in np.nanargmin(dist, axis=0)]

                # Stop for loop
                break
<<<<<<< HEAD
        # End algo if the 2 farthest apart members are equal
        if rep == []:
            raise ValueError('No new clusters')

=======
        if rep == []:
            raise ValueError('No new clusters')
>>>>>>> 9125f7c2

    model_kw['idx'] = k + idx + 1
    model_kw['rep'] = members_r

    return rep, members_r, model_kw

def clustering_model(
    pg,
    X,
    model_kw : Dict = {},
    fit_predict_kw : Dict = {},
):

    # ====================== Fit & predict part =======================
    rep, members_r, model_kw = _fit(
        pg,
        X = X,
        model_kw = model_kw,
        fit_predict_kw = fit_predict_kw
    )
    idx = model_kw['idx']
    members_r = model_kw['rep']
    n_clusters = model_kw.pop('n_clusters')
    if len(rep) < n_clusters:
        raise ValueError('No members in cluster')

    # ================= clusters, cluster_info =================
    clusters_info = []
    clusters = []
    for i_cluster in range(n_clusters):

        # Members belonging to that cluster
        members = [
            m for m in range(pg.N) if members_r[m] == rep[i_cluster]
        ]
        clusters.append(members)

        # Info related to this specific vertex
        cluster_params =  _compute_cluster_params(X[members])
        cluster_params.append(rep[i_cluster])
        clusters_info.append({
            'type' : 'Naive',
            'params' : cluster_params,
            'brotherhood_size' : [n_clusters]
            })

    # ====================== step_info =========================
    # Add method specific info here if necessary
    # (Score is computed in persistentgraph)
    step_info = {}

    return clusters, clusters_info, step_info, model_kw<|MERGE_RESOLUTION|>--- conflicted
+++ resolved
@@ -118,15 +118,8 @@
 
                 # Stop for loop
                 break
-<<<<<<< HEAD
-        # End algo if the 2 farthest apart members are equal
         if rep == []:
             raise ValueError('No new clusters')
-
-=======
-        if rep == []:
-            raise ValueError('No new clusters')
->>>>>>> 9125f7c2
 
     model_kw['idx'] = k + idx + 1
     model_kw['rep'] = members_r
